--- conflicted
+++ resolved
@@ -21,7 +21,6 @@
  *
  * @author Romain Dunand <airmoi@gmail.com>
  *
-<<<<<<< HEAD
  * @property string         $charset                Default to 'utf-8'
  * @property Object|null    $cache                  Default null
  * @property bool           $schemaCache            Default to true, enable cache to prevent unnecessary queries
@@ -40,24 +39,6 @@
  * @property bool           $useCookieSession       Default to false
  * @property bool           $emptyAsNull            Return null instead of empty strings, default to false
  * @property string         $errorHandling          exception|default, default to 'exception'
-=======
- * @property string     $charset            Default to 'utf-8'
- * @property bool       $schemaCache        Default to true, enable cache to prevent unnecessary queries
- * @property string     $locale             Default to 'en' (possible values : en, de, fr, it, ja, sv)
- * @property int        $logLevel           Default to 3 (Log errors)
- * @property string     $hostspec           Default to '127.0.0.1'
- * @property string     $database
- * @property string     $username
- * @property string     $password
- * @property string     $recordClass        Default to 'Object/Record'
- * @property bool       $prevalidate        Default to false
- * @property array      $curlOptions        Default to [CURLOPT_SSL_VERIFYPEER => false]
- * @property string     $dateFormat
- * @property bool       $useDateFormatInRequests    Whether to convert date input in query strings
- * @property bool       $useCookieSession   Default to false
- * @property bool       $emptyAsNull        Return null instead of empty strings, default to false
- * @property string     $errorHandling      exception|default, default to 'exception'
->>>>>>> 657dc9bc
  */
 class FileMaker
 {
@@ -698,22 +679,6 @@
     }
 
     /**
-     * @param string $token
-     */
-    public function endProfile($token)
-    {
-        if ($this->logger === null || !$this->getProperty('enableProfiling')) {
-            return;
-        }
-
-        if (!method_exists($this->logger, 'profileEnd')) {
-            $this->log("Your logger must implement a profileEnd(\$token) method to handle profiling", self::LOG_ERR);
-            return;
-        }
-        $this->logger->profileEnd($token);
-    }
-
-    /**
      * @param $key string key identifying the cached value.
      * @return bool|mixed The value stored in cache, false if the value is not in the cache or expired.
      */
@@ -748,6 +713,22 @@
         } else {
             return $this->cache->set($this->connexionId() . '-' . $key, $value, $this->schemaCacheDuration);
         }
+    }
+
+    /**
+     * @param string $token
+     */
+    public function endProfile($token)
+    {
+        if ($this->logger === null || !$this->getProperty('enableProfiling')) {
+            return;
+        }
+
+        if (!method_exists($this->logger, 'profileEnd')) {
+            $this->log("Your logger must implement a profileEnd(\$token) method to handle profiling", self::LOG_ERR);
+            return;
+        }
+        $this->logger->profileEnd($token);
     }
 
     /**
